--- conflicted
+++ resolved
@@ -431,11 +431,7 @@
 #[cfg(test)]
 mod test {
     use crate::decoder::{Decoder, DecoderConfig};
-<<<<<<< HEAD
-    use crate::formats::yuv2rgb::{write_rgb8_f32x8, write_rgb8_f32x8_par, write_rgb8_scalar, write_rgb8_scalar_par};
-=======
-    use crate::formats::yuv2rgb::{write_rgb8_f32x8, write_rgb8_scalar, write_rgba8_scalar};
->>>>>>> 2204f18c
+    use crate::formats::yuv2rgb::{write_rgb8_f32x8, write_rgb8_f32x8_par, write_rgb8_scalar, write_rgb8_scalar_par, write_rgba8_scalar};
     use crate::formats::YUVSource;
     use crate::OpenH264API;
 
@@ -482,18 +478,61 @@
     }
 
     #[test]
-<<<<<<< HEAD
-    fn write_rgb8_par_matches_scalar() {
-=======
     fn write_rgba8_matches_rgb() {
->>>>>>> 2204f18c
         let source = include_bytes!("../../tests/data/single_512x512_cavlc.h264");
 
         let api = OpenH264API::from_source();
         let config = DecoderConfig::default();
         let mut decoder = Decoder::with_api_config(api, config).unwrap();
 
-<<<<<<< HEAD
+        let yuv = decoder.decode(&source[..]).unwrap().unwrap();
+        let dim = yuv.dimensions();
+        let rgb_len = dim.0 * dim.1 * 3;
+        let rgba_len = dim.0 * dim.1 * 4;
+
+        let mut rgb = vec![0; rgb_len];
+
+        write_rgb8_scalar(yuv.y(), yuv.u(), yuv.v(), yuv.dimensions(), yuv.strides(), &mut rgb);
+
+        let mut rgba = vec![0; rgba_len];
+        write_rgba8_scalar(yuv.y(), yuv.u(), yuv.v(), yuv.dimensions(), yuv.strides(), &mut rgba);
+
+        for (rgb_px, rgba_px) in rgb.chunks_exact(3).zip(rgba.chunks_exact(4)) {
+            assert_eq!(rgb_px[0..3], rgba_px[0..3]);
+            assert_eq!(rgba_px[3], 255);
+        }
+    }
+
+    #[test]
+    fn write_rgba8_f32x8_matches_scalar() {
+        let source = include_bytes!("../../tests/data/single_512x512_cavlc.h264");
+
+        let api = OpenH264API::from_source();
+        let config = DecoderConfig::default();
+        let mut decoder = Decoder::with_api_config(api, config).unwrap();
+
+        let yuv = decoder.decode(&source[..]).unwrap().unwrap();
+        let dim = yuv.dimensions();
+        let rgba_len = dim.0 * dim.1 * 4;
+
+        let mut rgba = vec![0; rgba_len];
+
+        write_rgb8_scalar(yuv.y(), yuv.u(), yuv.v(), yuv.dimensions(), yuv.strides(), &mut rgba);
+
+        let mut rgba2 = vec![0; rgba_len];
+        write_rgb8_f32x8(yuv.y(), yuv.u(), yuv.v(), yuv.dimensions(), yuv.strides(), &mut rgba2);
+
+        assert_eq!(rgba, rgba2);
+    }
+
+    #[test]
+    fn write_rgb8_par_matches_scalar() {
+        let source = include_bytes!("../../tests/data/single_512x512_cavlc.h264");
+
+        let api = OpenH264API::from_source();
+        let config = DecoderConfig::default();
+        let mut decoder = Decoder::with_api_config(api, config).unwrap();
+
         let mut rgb = vec![0; 2000 * 2000 * 3];
         let yuv = decoder.decode(&source[..]).unwrap().unwrap();
         let dim = yuv.dimensions();
@@ -511,35 +550,12 @@
 
     #[test]
     fn write_rgb8_f32x8_par_matches_scalar() {
-=======
-        let yuv = decoder.decode(&source[..]).unwrap().unwrap();
-        let dim = yuv.dimensions();
-        let rgb_len = dim.0 * dim.1 * 3;
-        let rgba_len = dim.0 * dim.1 * 4;
-
-        let mut rgb = vec![0; rgb_len];
-
-        write_rgb8_scalar(yuv.y(), yuv.u(), yuv.v(), yuv.dimensions(), yuv.strides(), &mut rgb);
-
-        let mut rgba = vec![0; rgba_len];
-        write_rgba8_scalar(yuv.y(), yuv.u(), yuv.v(), yuv.dimensions(), yuv.strides(), &mut rgba);
-
-        for (rgb_px, rgba_px) in rgb.chunks_exact(3).zip(rgba.chunks_exact(4)) {
-            assert_eq!(rgb_px[0..3], rgba_px[0..3]);
-            assert_eq!(rgba_px[3], 255);
-        }
-    }
-
-    #[test]
-    fn write_rgba8_f32x8_matches_scalar() {
->>>>>>> 2204f18c
         let source = include_bytes!("../../tests/data/single_512x512_cavlc.h264");
 
         let api = OpenH264API::from_source();
         let config = DecoderConfig::default();
         let mut decoder = Decoder::with_api_config(api, config).unwrap();
 
-<<<<<<< HEAD
         let mut rgb = vec![0; 2000 * 2000 * 3];
         let yuv = decoder.decode(&source[..]).unwrap().unwrap();
         let dim = yuv.dimensions();
@@ -553,19 +569,5 @@
         write_rgb8_f32x8_par(yuv.y(), yuv.u(), yuv.v(), yuv.dimensions(), yuv.strides(), &mut tgt2);
 
         assert_eq!(tgt, tgt2);
-=======
-        let yuv = decoder.decode(&source[..]).unwrap().unwrap();
-        let dim = yuv.dimensions();
-        let rgba_len = dim.0 * dim.1 * 4;
-
-        let mut rgba = vec![0; rgba_len];
-
-        write_rgb8_scalar(yuv.y(), yuv.u(), yuv.v(), yuv.dimensions(), yuv.strides(), &mut rgba);
-
-        let mut rgba2 = vec![0; rgba_len];
-        write_rgb8_f32x8(yuv.y(), yuv.u(), yuv.v(), yuv.dimensions(), yuv.strides(), &mut rgba2);
-
-        assert_eq!(rgba, rgba2);
->>>>>>> 2204f18c
     }
 }